// Copyright 2018 Google LLC
//
// Licensed under the Apache License, Version 2.0 (the "License");
// you may not use this file except in compliance with the License.
// You may obtain a copy of the License at
//
//      http://www.apache.org/licenses/LICENSE-2.0
//
// Unless required by applicable law or agreed to in writing, software
// distributed under the License is distributed on an "AS IS" BASIS,
// WITHOUT WARRANTIES OR CONDITIONS OF ANY KIND, either express or implied.
// See the License for the specific language governing permissions and
// limitations under the License.

package jwt

import (
	"context"
	"crypto/rand"
	"crypto/rsa"
	"fmt"
	"net/http"
	"net/http/httptest"
	"testing"
	"time"

	"github.com/apigee/apigee-remote-service-golib/v2/authtest"
	"gopkg.in/square/go-jose.v2"
)

func TestJWTCaching(t *testing.T) {
	privateKey, err := rsa.GenerateKey(rand.Reader, 2048)
	if err != nil {
		t.Fatal(err)
	}
<<<<<<< HEAD

=======
>>>>>>> 60233ef4
	wrongPrivateKey, err := rsa.GenerateKey(rand.Reader, 2048)
	if err != nil {
		t.Fatal(err)
	}

<<<<<<< HEAD
	jwt, err := authtest.GenerateSignedJWT(privateKey, 0, 0, time.Minute)
=======
	jwt, err := generateJWT(privateKey)
>>>>>>> 60233ef4
	if err != nil {
		t.Fatal(err)
	}
	noExpireJwt, err := generateJWTWithExpiration(privateKey, 0)
	if err != nil {
		t.Fatal(err)
	}

	called := make(map[string]bool)
	keyForPath := map[string]http.HandlerFunc{
		"/hasit":         sendGoodJWKsHandler(privateKey, t),
		"/doesnothaveit": sendGoodJWKsHandler(wrongPrivateKey, t),
	}

<<<<<<< HEAD
	called := make(map[string]bool)
	keyForPath := map[string]http.HandlerFunc{
		"/hasit":         authtest.JWKSHandlerFunc(privateKey, t),
		"/doesnothaveit": authtest.JWKSHandlerFunc(wrongPrivateKey, t),
		"/badformat":     authtest.StringHandler("bad"),
		"/denied":        authtest.DeniedHandler(),
	}

	// fails after first attempt - thus, if caching fails, the test below fails
=======
>>>>>>> 60233ef4
	ts := httptest.NewServer(http.HandlerFunc(func(w http.ResponseWriter, r *http.Request) {
		if handler, ok := keyForPath[r.URL.Path]; ok && !called[r.URL.Path] {
			called[r.URL.Path] = true
			handler(w, r)
		} else {
			authtest.DeniedHandler()(w, r)
		}
	}))
	defer ts.Close()

<<<<<<< HEAD
	goodProvider := Provider{JWKSURL: ts.URL + "/hasit", Refresh: -time.Second}
	goodProvider2 := Provider{JWKSURL: ts.URL + "/hasit"}
	wrongProvider := Provider{JWKSURL: ts.URL + "/doesnothaveit"}
	badUrlProvider := Provider{JWKSURL: "badurl"}
	badFormatProvider := Provider{JWKSURL: ts.URL + "/badformat"}
	deniedProvider := Provider{JWKSURL: ts.URL + "/denied"}
	jwtVerifier := NewVerifier(VerifierOptions{
		Client:    http.DefaultClient,
		Providers: []Provider{goodProvider, goodProvider2, wrongProvider, badUrlProvider, badFormatProvider, deniedProvider},
=======
	// Refresh time is too small and will be overriden.
	hasProvider := Provider{JWKSURL: ts.URL + "/hasit", Refresh: 10 * time.Second}
	missingProvider := Provider{JWKSURL: ts.URL + "/doesnothaveit", Refresh: 10 * time.Second}
	jwtVerifier := NewVerifier(VerifierOptions{
		Providers: []Provider{missingProvider, hasProvider},
>>>>>>> 60233ef4
	})
	jwtVerifier.Start()
	time.Sleep(10 * time.Millisecond)
	defer jwtVerifier.Stop()

<<<<<<< HEAD
	for _, test := range []struct {
		desc           string
		provider       Provider
		wantParseError bool
		wantJwksError  bool
	}{
		{"good provider", goodProvider, false, false},
		{"wrong provider", wrongProvider, true, false},
		{"bad provider url", badUrlProvider, true, true},
		{"bad jwks format", badFormatProvider, true, true},
		{"denied provider", deniedProvider, true, true},
	} {
		t.Run("parse "+test.desc, func(t *testing.T) {

			// check first run & cached run
			for i := 0; i < 2; i++ {
				_, err = jwtVerifier.Parse(jwt, test.provider)
				if test.wantParseError && err == nil {
					t.Error("wanted error, got none")
				}
				if !test.wantParseError && err != nil {
					t.Errorf("wanted no error, got: %v", err)
				}
			}
		})

		t.Run("caches "+test.desc, func(t *testing.T) {

			cacheKey := fmt.Sprintf("%s-%s", test.provider.JWKSURL, jwt)
			v, ok := jwtVerifier.(*verifier).cache.Get(cacheKey)
			if test.wantParseError && ok {
				t.Errorf("want nothing in verifier cache, got: %v", v)
			}
			if !test.wantParseError && !ok {
				t.Error("want in verifier cache, got none")
			}

			v, ok = jwtVerifier.(*verifier).knownBad.Get(cacheKey)
			if test.wantParseError && !ok {
				t.Error("want in verifier knownbad, got none")
			}
			if !test.wantParseError && ok {
				t.Errorf("want nothing in verifier knownbad, got: %v", v)
			}

			ctx, cancel := context.WithTimeout(context.Background(), time.Second)
			defer cancel()
			jwks, err := jwtVerifier.(*verifier).jwksManager.Get(ctx, test.provider.JWKSURL)
			cv, _ := jwtVerifier.(*verifier).jwksManager.cache.Load(test.provider.JWKSURL)
			switch cv := cv.(type) {
			case *jose.JSONWebKeySet:
				if cv != jwks {
					t.Errorf("mismatched values, want: %v, got: %v", jwks, cv)
				}
				if test.wantJwksError {
					t.Errorf("want error in jwks cache, got: %v", cv)
				}
			case error:
				if cv != err {
					t.Errorf("mismatched values, want: %v, got: %v", err, cv)
				}
				if !test.wantJwksError {
					t.Errorf("want jwks in jwks cache, got: %v", cv)
				}
			}
		})
=======
	// Make sure the missing provider caches its results first.
	_, err = jwtVerifier.Parse(jwt, missingProvider)
	if err == nil {
		t.Errorf("no error found checking %q, expected error", missingProvider.JWKSURL)
	}

	for i := 0; i < 5; i++ {
		// Do a first request and confirm that things look good.
		_, err = jwtVerifier.Parse(jwt, hasProvider)
		if err != nil {
			t.Fatal(err)
		}
		_, err = jwtVerifier.Parse(noExpireJwt, hasProvider)
		if err != nil {
			t.Fatal(err)
		}
>>>>>>> 60233ef4
	}

	// Ensure that good results are only cached on the correct provider.
	_, err = jwtVerifier.Parse(jwt, missingProvider)
	if err == nil {
		t.Errorf("no error found checking %q, expected error", missingProvider.JWKSURL)
	}
}

func TestGoodAndBadJWT(t *testing.T) {
	privateKey, err := rsa.GenerateKey(rand.Reader, 2048)
	if err != nil {
		t.Fatal(err)
	}
	ts := httptest.NewServer(authtest.JWKSHandlerFunc(privateKey, t))
	defer ts.Close()

	provider := Provider{JWKSURL: ts.URL}
	noJWKSProvider := Provider{}
	jwtVerifier := NewVerifier(VerifierOptions{
		Client:    http.DefaultClient,
		Providers: []Provider{provider, noJWKSProvider},
	})
	jwtVerifier.Start()
	defer jwtVerifier.Stop()

	// A good JWT request
	var jwt string
	jwt, err = authtest.GenerateSignedJWT(privateKey, 0, 0, time.Minute)
	if err != nil {
		t.Fatal(err)
	}
	_, err = jwtVerifier.Parse(jwt, provider)
	if err != nil {
		t.Errorf("good JWT should not get error: %v", err)
	}

	// expired within acceptible skew
	jwt, err = authtest.GenerateSignedJWT(privateKey, 0, 0, -time.Second)
	if err != nil {
		t.Fatal(err)
	}
	_, err = jwtVerifier.Parse(jwt, provider)
	if err != nil {
		t.Errorf("expired JWT within acceptible skew should not get error, got %v", err)
	}

	// expired
	jwt, err = authtest.GenerateSignedJWT(privateKey, 0, 0, -time.Hour)
	if err != nil {
		t.Fatal(err)
	}
	_, err = jwtVerifier.Parse(jwt, provider)
	if err == nil {
		t.Errorf("expired JWT should get error")
	}

	// future nbf within acceptable skew
	jwt, err = authtest.GenerateSignedJWT(privateKey, 0, time.Second, time.Minute)
	if err != nil {
		t.Fatal(err)
	}
	_, err = jwtVerifier.Parse(jwt, provider)
	if err != nil {
		t.Errorf("future JWT within acceptible skew should not get error, got: %v", err)
	}

	// future nbf
	jwt, err = authtest.GenerateSignedJWT(privateKey, 0, time.Hour, time.Minute)
	if err != nil {
		t.Fatal(err)
	}
	_, err = jwtVerifier.Parse(jwt, provider)
	if err == nil {
		t.Errorf("future JWT should get error")
	}

	// future iss within acceptable skew
	jwt, err = authtest.GenerateSignedJWT(privateKey, time.Second, 0, time.Minute)
	if err != nil {
		t.Fatal(err)
	}
	_, err = jwtVerifier.Parse(jwt, provider)
	if err != nil {
		t.Errorf("future JWT within acceptible skew should not get error, got: %v", err)
	}

	// future iss
	jwt, err = authtest.GenerateSignedJWT(privateKey, time.Hour, 0, time.Minute)
	if err != nil {
		t.Fatal(err)
	}
	_, err = jwtVerifier.Parse(jwt, provider)
	if err == nil {
		t.Errorf("future JWT should get error")
	}

	// wrong key
	wrongKey, err := rsa.GenerateKey(rand.Reader, 2048)
	if err != nil {
		t.Fatal(err)
	}
	jwt, err = authtest.GenerateSignedJWT(wrongKey, 0, 0, 0)
	if err != nil {
		t.Fatal(err)
	}
	_, err = jwtVerifier.Parse(jwt, provider)
	if err == nil {
		t.Errorf("JWT with wrong key should get error")
	}
<<<<<<< HEAD
=======
}

func generateJWT(privateKey *rsa.PrivateKey) (string, error) {
	return generateJWTWithExpiration(privateKey, time.Now().Add(50*time.Millisecond).Unix())
}

func generateJWTWithExpiration(privateKey *rsa.PrivateKey, expiresAt int64) (string, error) {
	key, err := jwk.New(privateKey)
	if err != nil {
		return "", err
	}
	if err := key.Set("kid", "1"); err != nil {
		return "", err
	}
	if err := key.Set("alg", jwa.RS256.String()); err != nil {
		return "", err
	}

	token := jwt.New()
	_ = token.Set(jwt.AudienceKey, "remote-service-client")
	_ = token.Set(jwt.JwtIDKey, "29e2320b-787c-4625-8599-acc5e05c68d0")
	_ = token.Set(jwt.IssuerKey, "https://theganyo1-eval-test.apigee.net/remote-service/token")
	_ = token.Set(jwt.NotBeforeKey, time.Now().Add(-10*time.Minute).Unix())
	_ = token.Set(jwt.IssuedAtKey, time.Now().Unix())
	if expiresAt > 0 {
		_ = token.Set(jwt.ExpirationKey, expiresAt)
	}
	_ = token.Set("access_token", "8E7Az3ZgPHKrgzcQA54qAzXT3Z1G")
	_ = token.Set("client_id", "yBQ5eXZA8rSoipYEi1Rmn0Z8RKtkGI4H")
	_ = token.Set("application_name", "61cd4d83-06b5-4270-a9ee-cf9255ef45c3")
	_ = token.Set("scope", "scope1 scope2")
	_ = token.Set("api_product_list", []string{"TestProduct"})
	payload, err := jwt.Sign(token, jwa.RS256, key)

	return string(payload), err
}

func generateExpiredJWT(privateKey *rsa.PrivateKey) (string, error) {
>>>>>>> 60233ef4

	// no provider JWKS
	jwt, err = authtest.GenerateSignedJWT(wrongKey, 0, 0, 0)
	if err != nil {
		t.Fatal(err)
	}
	_, err = jwtVerifier.Parse(jwt, noJWKSProvider)
	if err != nil {
		t.Errorf("provider without JWKS should not error, got: %v", err)
	}

	// bad JWT format
	_, err = jwtVerifier.Parse("jwt", noJWKSProvider)
	if err == nil {
		t.Errorf("bad JWT format should get error")
	}
}<|MERGE_RESOLUTION|>--- conflicted
+++ resolved
@@ -33,20 +33,12 @@
 	if err != nil {
 		t.Fatal(err)
 	}
-<<<<<<< HEAD
-
-=======
->>>>>>> 60233ef4
 	wrongPrivateKey, err := rsa.GenerateKey(rand.Reader, 2048)
 	if err != nil {
 		t.Fatal(err)
 	}
 
-<<<<<<< HEAD
 	jwt, err := authtest.GenerateSignedJWT(privateKey, 0, 0, time.Minute)
-=======
-	jwt, err := generateJWT(privateKey)
->>>>>>> 60233ef4
 	if err != nil {
 		t.Fatal(err)
 	}
@@ -61,7 +53,6 @@
 		"/doesnothaveit": sendGoodJWKsHandler(wrongPrivateKey, t),
 	}
 
-<<<<<<< HEAD
 	called := make(map[string]bool)
 	keyForPath := map[string]http.HandlerFunc{
 		"/hasit":         authtest.JWKSHandlerFunc(privateKey, t),
@@ -71,8 +62,6 @@
 	}
 
 	// fails after first attempt - thus, if caching fails, the test below fails
-=======
->>>>>>> 60233ef4
 	ts := httptest.NewServer(http.HandlerFunc(func(w http.ResponseWriter, r *http.Request) {
 		if handler, ok := keyForPath[r.URL.Path]; ok && !called[r.URL.Path] {
 			called[r.URL.Path] = true
@@ -83,7 +72,6 @@
 	}))
 	defer ts.Close()
 
-<<<<<<< HEAD
 	goodProvider := Provider{JWKSURL: ts.URL + "/hasit", Refresh: -time.Second}
 	goodProvider2 := Provider{JWKSURL: ts.URL + "/hasit"}
 	wrongProvider := Provider{JWKSURL: ts.URL + "/doesnothaveit"}
@@ -93,19 +81,11 @@
 	jwtVerifier := NewVerifier(VerifierOptions{
 		Client:    http.DefaultClient,
 		Providers: []Provider{goodProvider, goodProvider2, wrongProvider, badUrlProvider, badFormatProvider, deniedProvider},
-=======
-	// Refresh time is too small and will be overriden.
-	hasProvider := Provider{JWKSURL: ts.URL + "/hasit", Refresh: 10 * time.Second}
-	missingProvider := Provider{JWKSURL: ts.URL + "/doesnothaveit", Refresh: 10 * time.Second}
-	jwtVerifier := NewVerifier(VerifierOptions{
-		Providers: []Provider{missingProvider, hasProvider},
->>>>>>> 60233ef4
 	})
 	jwtVerifier.Start()
 	time.Sleep(10 * time.Millisecond)
 	defer jwtVerifier.Stop()
 
-<<<<<<< HEAD
 	for _, test := range []struct {
 		desc           string
 		provider       Provider
@@ -172,24 +152,6 @@
 				}
 			}
 		})
-=======
-	// Make sure the missing provider caches its results first.
-	_, err = jwtVerifier.Parse(jwt, missingProvider)
-	if err == nil {
-		t.Errorf("no error found checking %q, expected error", missingProvider.JWKSURL)
-	}
-
-	for i := 0; i < 5; i++ {
-		// Do a first request and confirm that things look good.
-		_, err = jwtVerifier.Parse(jwt, hasProvider)
-		if err != nil {
-			t.Fatal(err)
-		}
-		_, err = jwtVerifier.Parse(noExpireJwt, hasProvider)
-		if err != nil {
-			t.Fatal(err)
-		}
->>>>>>> 60233ef4
 	}
 
 	// Ensure that good results are only cached on the correct provider.
@@ -300,47 +262,6 @@
 	if err == nil {
 		t.Errorf("JWT with wrong key should get error")
 	}
-<<<<<<< HEAD
-=======
-}
-
-func generateJWT(privateKey *rsa.PrivateKey) (string, error) {
-	return generateJWTWithExpiration(privateKey, time.Now().Add(50*time.Millisecond).Unix())
-}
-
-func generateJWTWithExpiration(privateKey *rsa.PrivateKey, expiresAt int64) (string, error) {
-	key, err := jwk.New(privateKey)
-	if err != nil {
-		return "", err
-	}
-	if err := key.Set("kid", "1"); err != nil {
-		return "", err
-	}
-	if err := key.Set("alg", jwa.RS256.String()); err != nil {
-		return "", err
-	}
-
-	token := jwt.New()
-	_ = token.Set(jwt.AudienceKey, "remote-service-client")
-	_ = token.Set(jwt.JwtIDKey, "29e2320b-787c-4625-8599-acc5e05c68d0")
-	_ = token.Set(jwt.IssuerKey, "https://theganyo1-eval-test.apigee.net/remote-service/token")
-	_ = token.Set(jwt.NotBeforeKey, time.Now().Add(-10*time.Minute).Unix())
-	_ = token.Set(jwt.IssuedAtKey, time.Now().Unix())
-	if expiresAt > 0 {
-		_ = token.Set(jwt.ExpirationKey, expiresAt)
-	}
-	_ = token.Set("access_token", "8E7Az3ZgPHKrgzcQA54qAzXT3Z1G")
-	_ = token.Set("client_id", "yBQ5eXZA8rSoipYEi1Rmn0Z8RKtkGI4H")
-	_ = token.Set("application_name", "61cd4d83-06b5-4270-a9ee-cf9255ef45c3")
-	_ = token.Set("scope", "scope1 scope2")
-	_ = token.Set("api_product_list", []string{"TestProduct"})
-	payload, err := jwt.Sign(token, jwa.RS256, key)
-
-	return string(payload), err
-}
-
-func generateExpiredJWT(privateKey *rsa.PrivateKey) (string, error) {
->>>>>>> 60233ef4
 
 	// no provider JWKS
 	jwt, err = authtest.GenerateSignedJWT(wrongKey, 0, 0, 0)
